# watchers/tts_watch.py
import time
from pathlib import Path
import shutil
<<<<<<< HEAD
from job_utils import parse_job_file, finalize_output
=======
import json
>>>>>>> b561c180

IN_DIR = Path(__file__).resolve().parents[1] / "jobs" / "incoming"
OUT_DIR = Path(__file__).resolve().parents[1] / "jobs" / "outgoing"

def write_stub_mp3(target: Path):
    # Tiny silent MP3 (1 second of silence at 11025 Hz, CBR 32kbps) – good enough for testing.
    # If you prefer, generate with ffmpeg once and copy; here we just drop a prebuilt blob.
    data = bytes.fromhex(
        "4944330300000000000F5449543200000000000354657300545045"
        "310000000000035465730054434F4E0000000000030000000000FFFB"
        "B0040000000000000000000000000000000000000000000000000000"
        "00000000"
    )
    target.write_bytes(data)

def main():
    IN_DIR.mkdir(parents=True, exist_ok=True)
    OUT_DIR.mkdir(parents=True, exist_ok=True)
    seen = set()

    print(f"Watching {IN_DIR} → {OUT_DIR}")

    def out_path(base: str) -> Path:
        meta = IN_DIR / f"{base}.json"
        out = OUT_DIR / f"{base}.mp3"
        if meta.exists():
            try:
                data = json.loads(meta.read_text(encoding="utf-8"))
                rel = data.get("output_rel")
                if rel:
                    out = OUT_DIR / rel
            except Exception:
                pass
        out.parent.mkdir(parents=True, exist_ok=True)
        return out

    while True:
        for txt in IN_DIR.glob("*.txt"):
            base = txt.stem  # e.g. example.com-abcdef1234567890
            if base in seen:
                continue
            seen.add(base)
            out = out_path(base)

            # If an mp3 already exists, skip
            if out.exists():
                continue

            meta, _ = parse_job_file(txt, base)
            write_stub_mp3(out)
            finalize_output(out, meta)
            print(f"Created {out.name}")

        time.sleep(1.0)

if __name__ == "__main__":
    main()<|MERGE_RESOLUTION|>--- conflicted
+++ resolved
@@ -2,11 +2,8 @@
 import time
 from pathlib import Path
 import shutil
-<<<<<<< HEAD
 from job_utils import parse_job_file, finalize_output
-=======
 import json
->>>>>>> b561c180
 
 IN_DIR = Path(__file__).resolve().parents[1] / "jobs" / "incoming"
 OUT_DIR = Path(__file__).resolve().parents[1] / "jobs" / "outgoing"
