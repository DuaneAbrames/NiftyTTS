# watchers/tts_watch_stub.py
import os
import time
import traceback
from pathlib import Path

import shutil
from job_utils import parse_job_file, finalize_output
import json


IN_DIR = Path(__file__).resolve().parents[1] / "jobs" / "incoming"
OUT_DIR = Path(__file__).resolve().parents[1] / "jobs" / "outgoing"

POLL_INTERVAL = float(os.environ.get("NIFTYTTS_POLL_INTERVAL", "0.5"))

def write_stub_mp3(target: Path):
    # Tiny silent MP3 (1 second of silence at 11025 Hz, CBR 32kbps) – good enough for testing.
    # If you prefer, generate with ffmpeg once and copy; here we just drop a prebuilt blob.
    data = bytes.fromhex(
        "4944330300000000000F5449543200000000000354657300545045"
        "310000000000035465730054434F4E0000000000030000000000FFFB"
        "B0040000000000000000000000000000000000000000000000000000"
        "00000000"
    )
    target.write_bytes(data)
    

def write_err(base: str, msg: str, exc: BaseException | None = None, text_sample: str = ""):
    err = OUT_DIR / f"{base}.err.txt"
    blob = [f"ERROR: {msg}"]
    if exc:
        blob.append("\nTRACEBACK:\n" + "".join(traceback.format_exception(exc)))
    if text_sample:
        blob.append("\nTEXT SAMPLE (first 400 chars):\n" + text_sample[:400])
    err.write_text("\n\n".join(blob), encoding="utf-8")
    print(f"[x] {base}: {msg}. Details -> {err.name}")


def main():
    IN_DIR.mkdir(parents=True, exist_ok=True)
    OUT_DIR.mkdir(parents=True, exist_ok=True)
    seen = set()

    print(f"Watching {IN_DIR} → {OUT_DIR}")

    def out_path(base: str) -> Path:
        meta = IN_DIR / f"{base}.json"
        out = OUT_DIR / f"{base}.mp3"
        if meta.exists():
            try:
                data = json.loads(meta.read_text(encoding="utf-8"))
                rel = data.get("output_rel")
                if rel:
                    out = OUT_DIR / rel
            except Exception:
                pass
        out.parent.mkdir(parents=True, exist_ok=True)
        return out

    while True:
        for txt in IN_DIR.glob("*.txt"):
            base = txt.stem
            out = OUT_DIR / f"{base}.mp3"
            err_file = OUT_DIR / f"{base}.err.txt"
            if base in seen or (out.exists() and out.stat().st_size > 0) or (err_file.exists() and err_file.stat().st_size > 0):
                continue
            seen.add(base)
            out = out_path(base)

            raw = txt.read_text(encoding="utf-8", errors="replace")
            text = raw.strip()
            if len(text) == 0:
                write_err(base, "Empty text after preprocessing", None, raw)
                continue

<<<<<<< HEAD
            meta, _ = parse_job_file(txt, base)
            write_stub_mp3(out)
            finalize_output(out, meta)
            print(f"Created {out.name}")
=======
            try:
                write_stub_mp3(out)
                print(f"Created {out.name}")
                if err_file.exists():
                    try:
                        err_file.unlink()
                        print(f"[-] {base}: cleared stale error log")
                    except Exception:
                        pass
            except Exception as e:
                write_err(base, "Failed to write stub MP3", e, text)

        time.sleep(POLL_INTERVAL)
>>>>>>> 53a47a96


if __name__ == "__main__":
    main()<|MERGE_RESOLUTION|>--- conflicted
+++ resolved
@@ -73,14 +73,11 @@
             if len(text) == 0:
                 write_err(base, "Empty text after preprocessing", None, raw)
                 continue
-
-<<<<<<< HEAD
-            meta, _ = parse_job_file(txt, base)
-            write_stub_mp3(out)
-            finalize_output(out, meta)
-            print(f"Created {out.name}")
-=======
             try:
+                meta, _ = parse_job_file(txt, base)
+                write_stub_mp3(out)
+                finalize_output(out, meta)
+                print(f"Created {out.name}")
                 write_stub_mp3(out)
                 print(f"Created {out.name}")
                 if err_file.exists():
@@ -93,8 +90,6 @@
                 write_err(base, "Failed to write stub MP3", e, text)
 
         time.sleep(POLL_INTERVAL)
->>>>>>> 53a47a96
-
 
 if __name__ == "__main__":
     main()